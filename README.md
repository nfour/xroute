--- conflicted
+++ resolved
@@ -6,12 +6,8 @@
 
 - [x] Declarative observable wrapper over the `History` interface
 - [x] Type safe `pathname` params
-<<<<<<< HEAD
 - [x] Type safe `search` params via `qs` serialization
 - [x] Type safe `hash` string
-=======
-- [x] Type safe `search` query variables (using qs)
->>>>>>> 45738ec7
 - [ ] (Future) Automatic type acquisition from pathname string literal
 
 ## Usage
